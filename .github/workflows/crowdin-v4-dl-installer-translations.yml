--- conflicted
+++ resolved
@@ -349,7 +349,7 @@
           localization_branch_name: 'l10n_crowdin_installer'
 
       - name: Crowdin Download Indonesian
-        uses: crowdin/github-action@1.4.16
+        uses: crowdin/github-action@1.10.0
         with:
           config: 'Configurations/Crowdin-J4-Installer.yml'
           upload_sources: false
@@ -364,11 +364,7 @@
       #      "CrowdinID": "ga"
 
       - name: Crowdin Download Italian
-<<<<<<< HEAD
-        uses: crowdin/github-action@1.10.0
-=======
-        uses: crowdin/github-action@v1.10.0
->>>>>>> 733d336d
+        uses: crowdin/github-action@v1.10.0
         with:
           config: 'Configurations/Crowdin-J4-Installer.yml'
           upload_sources: false
